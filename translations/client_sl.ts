--- conflicted
+++ resolved
@@ -2146,11 +2146,7 @@
     <message>
         <location filename="../src/libsync/propagateupload.cpp" line="676"/>
         <source>Poll URL missing</source>
-<<<<<<< HEAD
-        <translation type="unfinished"/>
-=======
         <translation>Manjka naslov URL</translation>
->>>>>>> 3e954bc1
     </message>
     <message>
         <location filename="../src/libsync/propagateupload.cpp" line="699"/>
@@ -3346,13 +3342,8 @@
     <name>OCC::ownCloudTheme</name>
     <message>
         <location filename="../src/libsync/owncloudtheme.cpp" line="47"/>
-<<<<<<< HEAD
         <source>&lt;p&gt;Version %2. For more information visit &lt;a href=&quot;%3&quot;&gt;%4&lt;/a&gt;&lt;/p&gt;&lt;p&gt;&lt;small&gt;By Klaas Freitag, Daniel Molkentin, Jan-Christoph Borchardt, Olivier Goffart, Markus Götz and others.&lt;/small&gt;&lt;/p&gt;&lt;p&gt;Copyright ownCloud GmbH&lt;/p&gt;&lt;p&gt;Licensed under the GNU General Public License (GPL) Version 2.0&lt;br/&gt;ownCloud and the ownCloud Logo are registered trademarks of ownCloud GmbH in the United States, other countries, or both.&lt;/p&gt;</source>
-        <translation type="unfinished"/>
-=======
-        <source>&lt;p&gt;Version %2. For more information visit &lt;a href=&quot;%3&quot;&gt;%4&lt;/a&gt;&lt;/p&gt;&lt;p&gt;&lt;small&gt;By Klaas Freitag, Daniel Molkentin, Jan-Christoph Borchardt, Olivier Goffart, Markus Götz and others.&lt;/small&gt;&lt;/p&gt;&lt;p&gt;Copyright ownCloud GmbH&lt;/p&gt;&lt;p&gt;Licensed under the GNU General Public License (GPL) Version 2.0&lt;br/&gt;ownCloud and the ownCloud Logo are registered trademarks of ownCloud, Inc. in the United States, other countries, or both.&lt;/p&gt;</source>
         <translation>&lt;p&gt;Različica %2. Več podrobnosti je zabeleženih na &lt;a href=&quot;%3&quot;&gt;%4&lt;/a&gt;&lt;/p&gt;&lt;p&gt;&lt;small&gt;Avtorstvo: Klaas Freitag, Daniel Molkentin, Jan-Christoph Borchardt, Olivier Goffart, Markus Götz in drugi.&lt;/small&gt;&lt;/p&gt;&lt;p&gt;Avtorske pravice ownCloud GmbH&lt;/p&gt;&lt;p&gt;Programski paket je objavljen z dovoljenjem GNU General Public License (GPL), različice 2.0.&lt;br/&gt;Znamka in logotip ownCloud sta blagovni znamki družbe ownCloud, Inc, v Združenih državah, drugih državah ali obojih.&lt;/p&gt;</translation>
->>>>>>> 3e954bc1
     </message>
 </context>
 <context>
