--- conflicted
+++ resolved
@@ -54,8 +54,6 @@
     connect(_ui->autostartCheckBox, &QAbstractButton::toggled, this, &GeneralSettings::slotToggleLaunchOnStartup);
 
     // setup about section
-    QString about = Theme::instance()->about();
-<<<<<<< HEAD
     if (about.isEmpty()) {
         _ui->aboutGroupBox->hide();
     } else {
@@ -64,11 +62,6 @@
         _ui->aboutLabel->setWordWrap(true);
         _ui->aboutLabel->setOpenExternalLinks(true);
     }
-=======
-    _ui->aboutLabel->setTextInteractionFlags(Qt::TextSelectableByMouse | Qt::TextBrowserInteraction);
-    _ui->aboutLabel->setText(about);
-    _ui->aboutLabel->setOpenExternalLinks(true);
->>>>>>> 4f7d7e36
 
     // About legal notice
     connect(_ui->legalNoticeButton, &QPushButton::clicked, this, &GeneralSettings::slotShowLegalNotice);
