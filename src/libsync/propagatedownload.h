/*
 * Copyright (C) by Olivier Goffart <ogoffart@owncloud.com>
 *
 * This program is free software; you can redistribute it and/or modify
 * it under the terms of the GNU General Public License as published by
 * the Free Software Foundation; either version 2 of the License, or
 * (at your option) any later version.
 *
 * This program is distributed in the hope that it will be useful, but
 * WITHOUT ANY WARRANTY; without even the implied warranty of MERCHANTABILITY
 * or FITNESS FOR A PARTICULAR PURPOSE. See the GNU General Public License
 * for more details.
 */
#pragma once

#include "owncloudpropagator.h"
#include "networkjobs.h"
#include "clientsideencryption.h"

#include <QBuffer>
#include <QFile>

namespace OCC {
class PropagateDownloadEncrypted;

/**
 * @brief The GETFileJob class
 * @ingroup libsync
 */
class GETFileJob : public AbstractNetworkJob
{
    Q_OBJECT
    QFile *_device;
    QMap<QByteArray, QByteArray> _headers;
    QString _errorString;
    QByteArray _expectedEtagForResume;
    quint64 _resumeStart;
    SyncFileItem::Status _errorStatus;
    QUrl _directDownloadUrl;
    QByteArray _etag;
    bool _bandwidthLimited; // if _bandwidthQuota will be used
    bool _bandwidthChoked; // if download is paused (won't read on readyRead())
    qint64 _bandwidthQuota;
    QPointer<BandwidthManager> _bandwidthManager;
    bool _hasEmittedFinishedSignal;
    time_t _lastModified;

    /// Will be set to true once we've seen a 2xx response header
    bool _saveBodyToFile = false;

public:
    // DOES NOT take ownership of the device.
    explicit GETFileJob(AccountPtr account, const QString &path, QFile *device,
        const QMap<QByteArray, QByteArray> &headers, const QByteArray &expectedEtagForResume,
        quint64 resumeStart, QObject *parent = 0);
    // For directDownloadUrl:
    explicit GETFileJob(AccountPtr account, const QUrl &url, QFile *device,
        const QMap<QByteArray, QByteArray> &headers, const QByteArray &expectedEtagForResume,
        quint64 resumeStart, QObject *parent = 0);
    virtual ~GETFileJob()
    {
        if (_bandwidthManager) {
            _bandwidthManager->unregisterDownloadJob(this);
        }
    }

    virtual void start() Q_DECL_OVERRIDE;
    virtual bool finished() Q_DECL_OVERRIDE
    {
        if (reply()->bytesAvailable()) {
            return false;
        } else {
            if (_bandwidthManager) {
                _bandwidthManager->unregisterDownloadJob(this);
            }
            if (!_hasEmittedFinishedSignal) {
                emit finishedSignal();
            }
            _hasEmittedFinishedSignal = true;
            return true; // discard
        }
    }

    void newReplyHook(QNetworkReply *reply) override;

    void setBandwidthManager(BandwidthManager *bwm);
    void setChoked(bool c);
    void setBandwidthLimited(bool b);
    void giveBandwidthQuota(qint64 q);
    qint64 currentDownloadPosition();

    QString errorString() const;
    void setErrorString(const QString &s) { _errorString = s; }

    SyncFileItem::Status errorStatus() { return _errorStatus; }
    void setErrorStatus(const SyncFileItem::Status &s) { _errorStatus = s; }

    void onTimedOut() Q_DECL_OVERRIDE;

    QByteArray &etag() { return _etag; }
    quint64 resumeStart() { return _resumeStart; }
    time_t lastModified() { return _lastModified; }


signals:
    void finishedSignal();
    void downloadProgress(qint64, qint64);
private slots:
    void slotReadyRead();
    void slotMetaDataChanged();
};

/**
 * @brief The PropagateDownloadFile class
 * @ingroup libsync
 *
 * This is the flow:

\code{.unparsed}
  start()
    |
    | deleteExistingFolder() if enabled
    |
    +--> mtime and size identical?
    |    then compute the local checksum
    |                               done?-> conflictChecksumComputed()
    |                                              |
    |                         checksum differs?    |
    +-> startDownload() <--------------------------+
          |                                        |
          +-> run a GETFileJob                     | checksum identical?
                                                   |
      done?-> slotGetFinished()                    |
                |                                  |
                +-> validate checksum header       |
                                                   |
      done?-> transmissionChecksumValidated()      |
                |                                  |
                +-> compute the content checksum   |
                                                   |
      done?-> contentChecksumComputed()            |
                |                                  |
                +-> downloadFinished()             |
                       |                           |
    +------------------+                           |
    |                                              |
    +-> updateMetadata() <-------------------------+

\endcode
 */
class PropagateDownloadFile : public PropagateItemJob
{
    Q_OBJECT
public:
    PropagateDownloadFile(OwncloudPropagator *propagator, const SyncFileItemPtr &item)
        : PropagateItemJob(propagator, item)
        , _resumeStart(0)
        , _downloadProgress(0)
        , _deleteExisting(false)
    {
    }
    void start() Q_DECL_OVERRIDE;
    qint64 committedDiskSpace() const Q_DECL_OVERRIDE;

    // We think it might finish quickly because it is a small file.
    bool isLikelyFinishedQuickly() Q_DECL_OVERRIDE { return _item->_size < propagator()->smallFileSize(); }

    /**
     * Whether an existing folder with the same name may be deleted before
     * the download.
     *
     * If it's a non-empty folder, it'll be renamed to a conflict-style name
     * to preserve any non-synced content that may be inside.
     *
     * Default: false.
     */
    void setDeleteExistingFolder(bool enabled);

private slots:
    /// Called when ComputeChecksum on the local file finishes,
    /// maybe the local and remote checksums are identical?
    void conflictChecksumComputed(const QByteArray &checksumType, const QByteArray &checksum);
    /// Called to start downloading the remote file
    void startDownload();
    /// Called when the GETFileJob finishes
    void slotGetFinished();
    /// Called when the download's checksum header was validated
    void transmissionChecksumValidated(const QByteArray &checksumType, const QByteArray &checksum);
    /// Called when the download's checksum computation is done
    void contentChecksumComputed(const QByteArray &checksumType, const QByteArray &checksum);
    void downloadFinished();
    /// Called when it's time to update the db metadata
    void updateMetadata(bool isConflict);

    void abort(PropagatorJob::AbortType abortType) Q_DECL_OVERRIDE;
    void slotDownloadProgress(qint64, qint64);
    void slotChecksumFail(const QString &errMsg);

private:
    void startAfterIsEncryptedIsChecked();
    void deleteExistingFolder();

    quint64 _resumeStart;
    qint64 _downloadProgress;
    QPointer<GETFileJob> _job;
    QFile _tmpFile;
    bool _deleteExisting;
<<<<<<< HEAD
    bool _isEncrypted = false;

    EncryptedFile _encryptedInfo;
=======
    ConflictRecord _conflictRecord;
>>>>>>> 040507fc

    QElapsedTimer _stopwatch;

    PropagateDownloadEncrypted *_downloadEncryptedHelper;
};
}<|MERGE_RESOLUTION|>--- conflicted
+++ resolved
@@ -205,13 +205,9 @@
     QPointer<GETFileJob> _job;
     QFile _tmpFile;
     bool _deleteExisting;
-<<<<<<< HEAD
     bool _isEncrypted = false;
-
     EncryptedFile _encryptedInfo;
-=======
     ConflictRecord _conflictRecord;
->>>>>>> 040507fc
 
     QElapsedTimer _stopwatch;
 
