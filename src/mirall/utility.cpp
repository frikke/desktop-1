--- conflicted
+++ resolved
@@ -375,7 +375,6 @@
     return url.toString();
 }
 
-<<<<<<< HEAD
 QString Utility::escape(const QString &in)
 {
 #if QT_VERSION < QT_VERSION_CHECK(5, 0, 0)
@@ -394,9 +393,6 @@
 #endif
 }
 
-
-=======
->>>>>>> c45d55b9
 void Utility::sleep(int sec)
 {
 #ifdef Q_OS_WIN
@@ -405,8 +401,5 @@
     ::sleep(sec);
 #endif
 }
-<<<<<<< HEAD
-
-=======
->>>>>>> c45d55b9
+
 } // namespace Mirall